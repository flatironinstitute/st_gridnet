import os
import csv
import numpy as np

import torch
from torch.utils.data import Dataset
from torchvision.transforms import Compose, ToTensor

from PIL import Image

''' Dataset class for spot-level (tissue type) classification based on expression of selected genes.
    Accepts:
    - count_dir: path to directory containing CSV files with rows [st_x, st_y, g_1, ... , g_G].
    - annot_dir: path to direcotry containing CSV files with rows [st_x, st_y, class_index].
    - metadata: path to CSV file containing rows mapping [count_dir_file, annot_dir_file].
    - st_dims: dimensions of ST array [h_st, w_st].
    - normalize_spots: normalize each foreground spot so that gene expression vectors sum to 1.
    
    Outputs:
    - count_grid: Float tensor of dimension [G, h_st, w_st]
    - label_grid: Long tensor of dimension [h_st, w_st]

    TODO: Add option to normalize data to specified mean, std vectors.
'''
class STCountDataset(Dataset):
    def __init__(self, count_dir, annot_dir, metadata, st_dims, normalize_spots=False,
        metadata_delim='\t', count_delim=',', annot_delim='\t'):
        
        self.count_dir = count_dir
        self.annot_dir = annot_dir
        self.st_dims = st_dims
        self.count_delim = count_delim
        self.annot_delim = annot_delim
        self.mapping = self.read_metadata(metadata, delimiter=metadata_delim)
        self.normalize_spots = normalize_spots
        
        self.fnames = []
        for f in os.listdir(count_dir):
            if f.endswith(".csv"):
                self.fnames.append(f)
    
    def read_metadata(self, fh, delimiter="\t"):
        csvfile = open(fh)
        reader = csv.reader(csvfile, delimiter=delimiter)

        # TODO: Make header optional?
        header = next(reader)

        mapping = {}
        for row in reader:
            mapping[row[0]] = row[1]
        return mapping
    
    def __len__(self):
        return len(self.fnames)
    
    def __getitem__(self, idx):
        count_file = os.path.join(self.count_dir, self.fnames[idx])
        annot_file = os.path.join(self.annot_dir, self.mapping[self.fnames[idx]])
        
        spot_counts = np.loadtxt(count_file, delimiter=self.count_delim, skiprows=1)
        spot_annots = np.loadtxt(annot_file, delimiter=self.annot_delim, skiprows=1).astype("int32")
        
        g = spot_counts.shape[1]-2
        count_mat = np.zeros((g,) + self.st_dims )
        label_mat = np.zeros(self.st_dims)
        
        for a in spot_annots:
            label_mat[a[1], a[0]] = a[2] + 1 # 0 reserved as background class.

        for c in spot_counts:
            if label_mat[int(c[1]), int(c[0])] > 0:

                d = 1
                if self.normalize_spots:
                    d = np.sum(c[2:])
                count_mat[:, int(c[1]), int(c[0])] = c[2:]/d
                
        return torch.from_numpy(count_mat).float(), torch.from_numpy(label_mat).long()

''' Accepts paths to two directories containing training images (RBG) and label masks (grayscale).
    Corresponding images and labels should be identically named with the exception of the file format:
    .jpg for slide images, .png for label matrices.

    Label matrices should have dimensionality (H_ST, W_ST), and associated images should be (H_ST*P, W_ST*P, C)
    where P is the center-to-center distance between patches. 
    Preprocessing does not currently allow for margins on the image, so they should be cropped first for now.
'''
class STImageDataset(Dataset):
    def __init__(self, img_dir, lbl_dir):
        super(STImageDataset, self).__init__()
        self.img_dir = img_dir
        self.lbl_dir = lbl_dir

        self.fnames = []
        for f in os.listdir(img_dir):
            if f.endswith(".jpg"):
                self.fnames.append(f.split(".")[0])

        # TODO: Add normalization to input preprocessing.
        self.xinput = Compose([ToTensor()])
        self.xlabel = Compose([ToTensor()])
            
    def __len__(self):
        return len(self.fnames)
    
    def get_lbl_tensor(self, idx):
        lbl_path = os.path.join(self.lbl_dir, self.fnames[idx]+".png")
        lbl = self.xlabel(Image.open(lbl_path))
        return torch.squeeze(lbl.long())
    
    def get_img_tensor(self, idx):
        img_path = os.path.join(self.img_dir, self.fnames[idx]+".jpg")
        img = self.xinput(Image.open(img_path))
        return img.float()
    
    def __getitem__(self, idx):
        return self.get_img_tensor(idx), self.get_lbl_tensor(idx)

''' Accepts directories of images, labels as above, but splits input images into tensors of image patches
    according to initialization parameters.
'''
class STPatchDataset(STImageDataset):
    def __init__(self, img_dir, lbl_dir, patch_size, patch_step):
        super(STPatchDataset, self).__init__(img_dir, lbl_dir)
        self.patch_size = patch_size
        self.patch_step = patch_step
    
    def __getitem__(self, idx):
        img_tensor = self.get_img_tensor(idx)
        
        grid = img_tensor.unfold(1, self.patch_size, self.patch_step)
        grid = grid.unfold(2, self.patch_size, self.patch_step)
        grid = grid.permute(1,2,0,3,4)
                
        return grid, self.get_lbl_tensor(idx)

<<<<<<< HEAD
##############################

import pandas as pd
import linecache

class CountDataset(Dataset):
    def __init__(self, count_dir, label_dir):
        super(CountDataset, self).__init__()
        self.count_dir = count_dir
        self.label_dir = label_dir

        self.spot_inds = []
        self.spot_coords = []
        for f in os.listdir(count_dir):
            if f.endswith(".csv"):
                df = pd.read_csv(os.path.join(count_dir, f), usecols=["x_coord", "y_coord"])
                sc = df.values.tolist()
                si = [p for p in enumerate([f.split(".")[0]]*len(sc))]

                self.spot_inds += si
                self.spot_coords += sc

    def __len__(self):
        return len(self.spot_inds)

    def __getitem__(self, idx):
        line_no, file = self.spot_inds[idx]
        x, y = self.spot_coords[idx]
        x, y = int(np.rint(x)), int(np.rint(y))

        line = linecache.getline(os.path.join(self.count_dir, file+".csv"), line_no+2)
        expr_vec = np.array([float(s) for s in line.split(",")[2:]])
        
        labels = np.array(Image.open(os.path.join(self.label_dir, file+".png")))

        return torch.from_numpy(expr_vec).float(), torch.tensor(labels[y,x])

class CountGridDataset(Dataset):
    def __init__(self, count_dir, label_dir):
        self.count_dir = count_dir
        self.label_dir = label_dir
        
        self.fnames = []
        for f in os.listdir(count_dir):
            if f.endswith(".csv"):
                self.fnames.append(f)

    def __len__(self):
        return len(self.fnames)

    def __getitem__(self, idx):
        lf = os.path.join(self.label_dir, self.fnames[idx].split(".")[0]+".png")
        label_mat = np.array(Image.open(lf))

        spot_counts = np.loadtxt(os.path.join(self.count_dir, self.fnames[idx]), skiprows=1, delimiter=",")

        g = spot_counts.shape[1]-2
        count_mat = np.zeros((g,) + label_mat.shape)

        for c in spot_counts:
            if label_mat[int(c[1]), int(c[0])] > 0:
                count_mat[:, int(c[1]), int(c[0])] = c[2:]
                
        return torch.from_numpy(count_mat).float(), torch.from_numpy(label_mat).long()


from torch.utils.data import DataLoader

if __name__ == "__main__":
    count_dir = os.path.expanduser("~/Desktop/mouse_sc_stdataset_20200207/counts/")
    label_dir = os.path.expanduser("~/Desktop/mouse_sc_stdataset_20200207/labels/")

    cd = CountGridDataset(count_dir, label_dir)
    dl = DataLoader(cd, batch_size=5, shuffle=True)

    for x,y in dl:
        print(x.shape, y.shape)
    








=======
###########################################################

import re
from matplotlib import pyplot as plt
from torch.utils.data import DataLoader


class PatchDataset(Dataset):
    def __init__(self, img_dir, label_dir):
        super(PatchDataset, self).__init__()
        self.img_dir = img_dir
        self.label_dir = label_dir

        self.patch_list = []
        self.coord_list = []

        rxp = re.compile("(\d+)_(\d+).jpg")

        # Look at each sub-directory, which each indicate a separate slide.
        dir_iter = os.walk(img_dir)
        top = next(dir_iter)
        for root, _, files in dir_iter:

            # Look for all correctly formatted image files within the subdirectories.
            for f in files:
                res = rxp.match(f)
                
                if res is not None:
                    self.patch_list.append(os.path.join(root, f))
                    x, y = int(res.groups()[0]), int(res.groups()[1])
                    self.coord_list.append([os.path.basename(root), x, y])

        self.preprocess = Compose([ToTensor()])

    def __len__(self):
        return len(self.patch_list)

    def __getitem__(self, idx):
        img = Image.open(self.patch_list[idx])
        img = self.preprocess(img)

        base, x, y = self.coord_list[idx]
        lbl = Image.open(os.path.join(self.label_dir, base+".png")).getpixel((x,y))

        return img.float(), torch.tensor(lbl).long()

class PatchGridDataset(Dataset):
    def __init__(self, img_dir, label_dir):
        super(PatchGridDataset, self).__init__()
        self.img_dir = img_dir
        self.label_dir = label_dir

        self.grid_list = []

        for f in os.listdir(label_dir):
            if f.endswith(".png"):
                s = f.split(".")[0]
                if s in os.listdir(img_dir):
                    self.grid_list.append(s)

        self.preprocess = Compose([ToTensor()])
        self.totensor = ToTensor()

    def __len__(self):
        return len(self.grid_list)

    def __getitem__(self, idx):
        label_grid = Image.open(os.path.join(self.label_dir, self.grid_list[idx]+".png"))
        label_grid = torch.squeeze(self.totensor(label_grid))
        h_st, w_st = label_grid.shape

        patch_grid = None

        rxp = re.compile("(\d+)_(\d+).jpg")
        for f in os.listdir(os.path.join(self.img_dir, self.grid_list[idx])):
            res = rxp.match(f)
            if res is not None:
                x, y = int(res.groups()[0]), int(res.groups()[1])

                patch = Image.open(os.path.join(self.img_dir, self.grid_list[idx], f))
                patch = self.preprocess(patch)

                if patch_grid is None:
                    c,h,w = patch.shape
                    patch_grid = torch.zeros(h_st, w_st, c, h, w)

                patch_grid[y,x] = patch

        return patch_grid.float(), label_grid.long()
>>>>>>> 4db5091d
<|MERGE_RESOLUTION|>--- conflicted
+++ resolved
@@ -135,100 +135,12 @@
                 
         return grid, self.get_lbl_tensor(idx)
 
-<<<<<<< HEAD
+
 ##############################
 
 import pandas as pd
 import linecache
-
-class CountDataset(Dataset):
-    def __init__(self, count_dir, label_dir):
-        super(CountDataset, self).__init__()
-        self.count_dir = count_dir
-        self.label_dir = label_dir
-
-        self.spot_inds = []
-        self.spot_coords = []
-        for f in os.listdir(count_dir):
-            if f.endswith(".csv"):
-                df = pd.read_csv(os.path.join(count_dir, f), usecols=["x_coord", "y_coord"])
-                sc = df.values.tolist()
-                si = [p for p in enumerate([f.split(".")[0]]*len(sc))]
-
-                self.spot_inds += si
-                self.spot_coords += sc
-
-    def __len__(self):
-        return len(self.spot_inds)
-
-    def __getitem__(self, idx):
-        line_no, file = self.spot_inds[idx]
-        x, y = self.spot_coords[idx]
-        x, y = int(np.rint(x)), int(np.rint(y))
-
-        line = linecache.getline(os.path.join(self.count_dir, file+".csv"), line_no+2)
-        expr_vec = np.array([float(s) for s in line.split(",")[2:]])
-        
-        labels = np.array(Image.open(os.path.join(self.label_dir, file+".png")))
-
-        return torch.from_numpy(expr_vec).float(), torch.tensor(labels[y,x])
-
-class CountGridDataset(Dataset):
-    def __init__(self, count_dir, label_dir):
-        self.count_dir = count_dir
-        self.label_dir = label_dir
-        
-        self.fnames = []
-        for f in os.listdir(count_dir):
-            if f.endswith(".csv"):
-                self.fnames.append(f)
-
-    def __len__(self):
-        return len(self.fnames)
-
-    def __getitem__(self, idx):
-        lf = os.path.join(self.label_dir, self.fnames[idx].split(".")[0]+".png")
-        label_mat = np.array(Image.open(lf))
-
-        spot_counts = np.loadtxt(os.path.join(self.count_dir, self.fnames[idx]), skiprows=1, delimiter=",")
-
-        g = spot_counts.shape[1]-2
-        count_mat = np.zeros((g,) + label_mat.shape)
-
-        for c in spot_counts:
-            if label_mat[int(c[1]), int(c[0])] > 0:
-                count_mat[:, int(c[1]), int(c[0])] = c[2:]
-                
-        return torch.from_numpy(count_mat).float(), torch.from_numpy(label_mat).long()
-
-
-from torch.utils.data import DataLoader
-
-if __name__ == "__main__":
-    count_dir = os.path.expanduser("~/Desktop/mouse_sc_stdataset_20200207/counts/")
-    label_dir = os.path.expanduser("~/Desktop/mouse_sc_stdataset_20200207/labels/")
-
-    cd = CountGridDataset(count_dir, label_dir)
-    dl = DataLoader(cd, batch_size=5, shuffle=True)
-
-    for x,y in dl:
-        print(x.shape, y.shape)
-    
-
-
-
-
-
-
-
-
-=======
-###########################################################
-
 import re
-from matplotlib import pyplot as plt
-from torch.utils.data import DataLoader
-
 
 class PatchDataset(Dataset):
     def __init__(self, img_dir, label_dir):
@@ -312,4 +224,85 @@
                 patch_grid[y,x] = patch
 
         return patch_grid.float(), label_grid.long()
->>>>>>> 4db5091d
+
+class CountDataset(Dataset):
+    def __init__(self, count_dir, label_dir):
+        super(CountDataset, self).__init__()
+        self.count_dir = count_dir
+        self.label_dir = label_dir
+
+        self.spot_inds = []
+        self.spot_coords = []
+        # TODO: Replace with cheaper line counting scheme (perhaps readline+pass is faster than pandas)
+        # Additionally, store list of ordered [slide, nspots] pairs instead, and find slide+line# in O(N) time?
+        for f in os.listdir(count_dir):
+            if f.endswith(".csv"):
+                df = pd.read_csv(os.path.join(count_dir, f), usecols=["x_coord", "y_coord"])
+                sc = df.values.tolist()
+                si = [p for p in enumerate([f.split(".")[0]]*len(sc))]
+
+                self.spot_inds += si
+                self.spot_coords += sc
+
+    def __len__(self):
+        return len(self.spot_inds)
+
+    def __getitem__(self, idx):
+        line_no, file = self.spot_inds[idx]
+        x, y = self.spot_coords[idx]
+        x, y = int(np.rint(x)), int(np.rint(y))
+
+        line = linecache.getline(os.path.join(self.count_dir, file+".csv"), line_no+2)
+        expr_vec = np.array([float(s) for s in line.split(",")[2:]])
+        
+        labels = np.array(Image.open(os.path.join(self.label_dir, file+".png")))
+
+        return torch.from_numpy(expr_vec).float(), torch.tensor(labels[y,x])
+
+class CountGridDataset(Dataset):
+    def __init__(self, count_dir, label_dir):
+        self.count_dir = count_dir
+        self.label_dir = label_dir
+        
+        self.fnames = []
+        for f in os.listdir(count_dir):
+            if f.endswith(".csv"):
+                self.fnames.append(f)
+
+    def __len__(self):
+        return len(self.fnames)
+
+    def __getitem__(self, idx):
+        lf = os.path.join(self.label_dir, self.fnames[idx].split(".")[0]+".png")
+        label_mat = np.array(Image.open(lf))
+
+        spot_counts = np.loadtxt(os.path.join(self.count_dir, self.fnames[idx]), skiprows=1, delimiter=",")
+
+        g = spot_counts.shape[1]-2
+        count_mat = np.zeros((g,) + label_mat.shape)
+
+        for c in spot_counts:
+            if label_mat[int(c[1]), int(c[0])] > 0:
+                count_mat[:, int(c[1]), int(c[0])] = c[2:]
+                
+        return torch.from_numpy(count_mat).float(), torch.from_numpy(label_mat).long()
+
+
+from torch.utils.data import DataLoader
+from matplotlib import pyplot as plt
+
+if __name__ == "__main__":
+    count_dir = os.path.expanduser("~/Desktop/mouse_sc_stdataset_20200207/counts/")
+    label_dir = os.path.expanduser("~/Desktop/mouse_sc_stdataset_20200207/labels/")
+    image_dir = os.path.expanduser("~/Desktop/mouse_sc_stdataset_20200207/imgs/")
+
+    cd = CountDataset(count_dir, label_dir)
+    x,y = cd[10]
+    print(x.shape, y.shape)
+
+    pd = PatchDataset(image_dir, label_dir)
+    x,y = pd[10]
+    print(x.shape, y.shape)
+
+    #for x,y in dl:
+    #    print(x.shape, y.shape)
