import torch
import torch.nn as nn
import torch.optim as optim
from torch.utils.data import DataLoader, random_split

import numpy as np

<<<<<<< HEAD
=======
from utils import class_auroc


>>>>>>> 33b00724
class GridNet(nn.Module):
	def __init__(self, patch_classifier, patch_shape, grid_shape, n_classes, use_bn=True):
		super(GridNet, self).__init__()

		self.patch_shape = patch_shape
		self.grid_shape = grid_shape
		self.n_classes = n_classes
		self.patch_classifier = patch_classifier

		# Define Sequential model containing convolutional layers in global corrector.
		cnn_layers = []
		cnn_layers.append(nn.Conv2d(n_classes, n_classes, 3, padding=1))
		if use_bn:
			cnn_layers.append(nn.BatchNorm2d(n_classes))
		cnn_layers.append(nn.ReLU())
		cnn_layers.append(nn.Conv2d(n_classes, n_classes, 5, padding=2))
		if use_bn:
			cnn_layers.append(nn.BatchNorm2d(n_classes))
		cnn_layers.append(nn.ReLU())
		cnn_layers.append(nn.Conv2d(n_classes, n_classes, 5, padding=2))
		if use_bn:
			cnn_layers.append(nn.BatchNorm2d(n_classes))
		cnn_layers.append(nn.ReLU())
		cnn_layers.append(nn.Conv2d(n_classes, n_classes, 3, padding=1))
		self.corrector = nn.Sequential(*cnn_layers)

		# Define a constant vector to be returned by attempted classification of "background" patches
		self.bg = torch.zeros((1,n_classes))
		self.register_buffer("bg_const", self.bg) # Required for proper device handling with CUDA.

	# Wrapper function that calls patch classifier on foreground patches and returns constant values for background.
	def foreground_classifier(self, x):
		if torch.max(x) == 0:
			return self.bg_const
		else:
			return self.patch_classifier(x.unsqueeze(0))

	def patch_predictions(self, x):
		# Reshape input tensor to be of shape (batch_size * h_grid * w_grid, channels, h_patch, w_patch).
		patch_list = torch.reshape(x, (-1,)+self.patch_shape)

		patch_pred_list = torch.cat([self.foreground_classifier(p) for p in patch_list],0)

		patch_pred_grid = torch.reshape(patch_pred_list, (-1,)+self.grid_shape+(self.n_classes,))
		patch_pred_grid = patch_pred_grid.permute((0,3,1,2))

		return patch_pred_grid

	def forward(self, x):
		patch_pred_grid = self.patch_predictions(x)

		# Apply global corrector.
		corrected_grid = self.corrector(patch_pred_grid)
		
		return corrected_grid

def init_weights(m):
    if type(m) == nn.Conv2d or type(m) == nn.Linear:
        nn.init.xavier_uniform_(m.weight)
        nn.init.zeros_(m.bias)
    if type(m) == nn.BatchNorm2d:
        nn.init.ones_(m.weight)
        nn.init.zeros_(m.bias)


import sys, os, time, copy
import argparse

import matplotlib
matplotlib.use('agg')
from matplotlib import pyplot as plt

from patch_classifier import patchcnn_simple, densenet121, densenet_preprocess
from datasets import STPatchDataset, PatchGridDataset


def train_model(model, dataloaders, criterion, optimizer, num_epochs=25, outfile=None, finetune=False, accum_iters=1):
    since = time.time()

    val_acc_history = []

    best_model_wts = copy.deepcopy(model.state_dict())
    best_acc = 0.0
    
    # GPU support
    device = torch.device("cuda:0" if torch.cuda.is_available() else "cpu")
    model.to(device)

    for epoch in range(num_epochs):
        print('Epoch {}/{}'.format(epoch, num_epochs - 1), flush=True)
        print('-' * 10, flush=True)

        # Each epoch has a training and validation phase
        for phase in ['train', 'val']:
            if phase == 'train':
                model.train()  # Set model to training mode
            else:
                model.eval()   # Set model to evaluate mode

            # Turn off batch normalization/dropout for patch classifier, but allow parameters to vary if finetuning
            model.patch_classifier.eval()
            if finetune and phase=='train':
                for param in model.patch_classifier.parameters():
                    param.requires_grad = True
            
            running_loss = 0.0
            running_corrects = 0
            running_foreground = 0

            # Iterate over data.
            for batch_ind, (inputs, labels) in enumerate(dataloaders[phase]):
                inputs = inputs.to(device)
                labels = labels.to(device)

                # 05/04/2020 -- for computation of AUROC during training.
                epoch_labels, epoch_softmax = [],[]

                # forward
                # track history if only in train
                with torch.set_grad_enabled(phase == 'train'):
                    # Get model outputs, then filter for foreground patches (label>0).
                    # Use only foreground patches in loss/accuracy calulcations.
                    outputs = model(inputs)
                    outputs = outputs.permute((0,2,3,1))
                    outputs = torch.reshape(outputs, (-1, outputs.shape[-1]))
                    labels = torch.reshape(labels, (-1,))
                    outputs = outputs[labels > 0]
                    labels = labels[labels > 0]
                    labels -= 1	# Foreground classes range between [1, N_CLASS].

                    loss = criterion(outputs, labels) / accum_iters
                    _, preds = torch.max(outputs, 1)

                    # 05/04/2020 -- for computation of AUROC during training.
                    epoch_labels.append(labels)
                    epoch_softmax.append(nn.functional.softmax(outputs, dim=1))

                    # backward + optimize only if in training phase
                    if phase == 'train':
                        loss.backward()
                        
                        if batch_ind % accum_iters == 0:
                            optimizer.step()
                            optimizer.zero_grad()

                # statistics
                running_loss += loss.item() * inputs.size(0)
                running_corrects += torch.sum(preds == labels.data)
                running_foreground += len(labels)


            epoch_loss = running_loss / len(dataloaders[phase].dataset)
            epoch_acc = running_corrects.double() / running_foreground

            print('{} Loss: {:.4f} Acc: {:.4f}'.format(phase, epoch_loss, epoch_acc), flush=True)

            # 05/04/2020 -- for computation of AUROC during training.
            epoch_labels = np.concatenate([x.cpu().data.numpy() for x in epoch_labels])
            epoch_softmax = np.concatenate([x.cpu().data.numpy() for x in epoch_softmax])
            auroc = class_auroc(epoch_softmax, epoch_labels)
            print('{} AUROC: {}'.format(phase, "\t".join(list(map(str, auroc)))))

            # deep copy the model
            if phase == 'val' and epoch_acc > best_acc:
                best_acc = epoch_acc
                best_model_wts = copy.deepcopy(model.state_dict())
                if outfile is not None:
                    torch.save(model.state_dict(), outfile)
            if phase == 'val':
                val_acc_history.append(epoch_acc)

        print()

    time_elapsed = time.time() - since
    print('Training complete in {:.0f}m {:.0f}s'.format(time_elapsed // 60, time_elapsed % 60), flush=True)
    print('Best val Acc: {:4f}'.format(best_acc), flush=True)

    # load best model weights
    model.load_state_dict(best_model_wts)
    return model, val_acc_history

def parse_args():
	parser = argparse.ArgumentParser(description="GridNet Tissue Segmentation")
	parser.add_argument('imgdir', type=str, help="Path to directory containing training images.")
	parser.add_argument('lbldir', type=str, help="Path to directory containing training labels.")
	parser.add_argument('-k', '--classes', type=int, default=2, help='Number of classes.')
	parser.add_argument('-b', '--batch-size', type=int, default=1, help='Batch size.')
	parser.add_argument('-n', '--epochs', type=int, default=5, help='Number of training epochs.')
	parser.add_argument('-a', '--accum-iters', type=int, default=1, help='Perform optimizer step every "a" batches.')
	parser.add_argument('-o', '--output-file', type=str, default=None, help='Path to file in which to save best model.')
	parser.add_argument('-c', '--grad-checkpoints', type=int, default=0, help='Number of gradient checkpoints.')
	parser.add_argument('-p', '--patch-classifier', type=str, default=None, help='Path to pre-trained patch classifier.')
	parser.add_argument('-d', '--use-densenet', action="store_true", help='Use DenseNet121 architecture for patch classification.')
	parser.add_argument('-f', '--finetune', action="store_true", help='Fine-tune parameters of patch classifier.')
	return parser.parse_args()

if __name__ == "__main__":
	args = parse_args()

	ACCUM_ITERS = args.accum_iters
	OUT_FILE = args.output_file
	EPOCHS = args.epochs
	BATCH_SIZE = args.batch_size
	CP = args.grad_checkpoints
	PC_PATH = args.patch_classifier
	USE_BN = (not args.finetune)

	# Old dataset formulation
	#grid_dataset = STPatchDataset(args.imgdir, args.lbldir, 128, 128)
	if args.use_densenet:
		xf = densenet_preprocess()
		grid_dataset = PatchGridDataset(args.imgdir, args.lbldir, xf)
	else:
		grid_dataset = PatchGridDataset(args.imgdir, args.lbldir)
	n_test = int(0.2 * len(grid_dataset))
	trainset, testset = random_split(grid_dataset, [len(grid_dataset)-n_test, n_test])

	train_loader = DataLoader(trainset, batch_size=BATCH_SIZE, shuffle=True)
	test_loader = DataLoader(testset, batch_size=BATCH_SIZE, shuffle=True)
	dataloaders = {"train": train_loader, "val": test_loader}

	g, l = grid_dataset[0]
	h_st, w_st, c, h_patch, w_patch = g.shape
	fgd_classes = args.classes  
	
	if args.use_densenet:
		pc = densenet121(fgd_classes, pretrained=True, checkpoints=CP)
	else:
		pc = patchcnn_simple(h_patch, w_patch, c, fgd_classes, CP)
	gnet = GridNet(pc, patch_shape=(c, h_patch, w_patch), grid_shape=(h_st, w_st), n_classes=fgd_classes,
		use_bn=USE_BN)
	#gnet.apply(init_weights)

	# Load parameters of pre-trained patch classifier model, if provided.
	if PC_PATH is not None:
		if torch.cuda.is_available():
			print("CUDA available", flush=True)
			gnet.patch_classifier.load_state_dict(torch.load(PC_PATH))
		else:
			print("Fitting on CPU", flush=True)
			gnet.patch_classifier.load_state_dict(torch.load(PC_PATH, map_location=torch.device('cpu')))

		# For now, fix parameters of patch classifier before training corrector network.
		if not args.finetune:
			for param in gnet.patch_classifier.parameters():
				param.requires_grad = False

	criterion = nn.CrossEntropyLoss()
	optimizer = optim.Adam(gnet.parameters(), lr=0.001)

	gnet_fit, hist = train_model(gnet, dataloaders, criterion, optimizer, 
		num_epochs=EPOCHS, outfile=OUT_FILE, finetune=args.finetune, accum_iters=ACCUM_ITERS)
	gnet_fit.to("cpu")

	# Visualize results from patch predictions, grid predictions on batches of train, test set
	gnet_fit.eval()
	gnet_fit.patch_classifier.eval()
	torch.set_grad_enabled(False)

	train_input, train_labels = next(iter(dataloaders["train"]))
	test_input, test_labels = next(iter(dataloaders["val"]))

	for batch, labels, name in [(train_input, train_labels, "train"), (test_input, test_labels, "test")]:

		patchpred = np.argmax(gnet_fit.patch_predictions(batch).data.numpy(), axis=1)
		gridpred = np.argmax(gnet_fit(batch).data.numpy(), axis=1)
		labels = labels.data.numpy()

		# Recall that output of gnet has dimensionality N_class - want to render foreground patches only, and as distinct from background (0)
		gridpred[labels==0] = 0
		gridpred[labels>0] += 1
		patchpred[labels==0] = 0
		patchpred[labels>0] += 1

		fig, ax = plt.subplots(BATCH_SIZE, 3, figsize=(9,3*BATCH_SIZE))

		for i in range(BATCH_SIZE):
			ax[i][0].imshow(patchpred[i], vmin=0, vmax=fgd_classes)
			ax[i][1].imshow(gridpred[i], vmin=0, vmax=fgd_classes)
			ax[i][2].imshow(labels[i], vmin=0, vmax=fgd_classes)

		ax[0][0].set_title("Patch Classifier")
		ax[0][1].set_title("GridNet")
		ax[0][2].set_title("True Labels")

		plt.savefig("gridnet_"+name+"_batch.png", format="png", dpi=300)<|MERGE_RESOLUTION|>--- conflicted
+++ resolved
@@ -5,12 +5,9 @@
 
 import numpy as np
 
-<<<<<<< HEAD
-=======
 from utils import class_auroc
 
 
->>>>>>> 33b00724
 class GridNet(nn.Module):
 	def __init__(self, patch_classifier, patch_shape, grid_shape, n_classes, use_bn=True):
 		super(GridNet, self).__init__()
